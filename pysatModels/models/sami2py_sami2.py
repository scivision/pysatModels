--- conflicted
+++ resolved
@@ -130,7 +130,7 @@
     """
 
     logger.info('Cleaning not supported for SAMI')
-    
+
     return
 
 
@@ -178,35 +178,12 @@
     """
 
     # load data
-<<<<<<< HEAD
     data, meta = pysat.utils.load_netcdf4(fnames, pandas_format=False)
-=======
-    if len(fnames) == 1:
-        data = xr.open_dataset(fnames[0])
-    else:
-        data = xr.open_mfdataset(fnames, combine='by_coords')
->>>>>>> 625a22b7
 
     # add time variable for pysat compatibilty
     data['time'] = [dt.datetime(2019, 1, 1)
                     + dt.timedelta(seconds=int(val * 3600.0))
                     for val in data['ut'].values]
-<<<<<<< HEAD
-=======
-
-    # move attributes to the Meta object
-    # these attributes will be trasnferred to the Instrument object
-    # automatically by pysat
-    meta = pysat.Meta()
-    for attr in data.attrs:
-        setattr(meta, attr[0], attr[1])
-    data.attrs = []
-
-    # fill Meta object with variable information
-    for key in data.variables.keys():
-        attrs = data.variables[key].attrs
-        meta[key] = attrs
->>>>>>> 625a22b7
 
     return data, meta
 
