# -*- coding: utf-8 -*-
"""
Supports loading data from files generated using TIEGCM
(Thermosphere Ionosphere Electrodynamics General Circulation Model) model.
TIEGCM file is a netCDF file with multiple dimensions for some variables.

Properties
----------
platform
    'ucar'
name
    'tiegcm'
tag
    None supported
inst_id
    None supported

"""

import datetime as dt
import functools
import logging
import warnings

import xarray as xr
import pysat
from pysat.instruments.methods import general as mm_gen

logger = logging.getLogger('pysat')

# ----------------------------------------------------------------------------
# Instrument attributes

platform = 'ucar'
name = 'tiegcm'
tags = {'': 'UCAR TIE-GCM file'}
inst_ids = {'': ['']}

# specify using xarray (not using pandas)
pandas_format = False

# ----------------------------------------------------------------------------
# Instrument test attributes

_test_dates = {'': {'': dt.datetime(2019, 1, 1)}}
_test_download = {'': {'': False}}

# ----------------------------------------------------------------------------
# Instrument methods


def init(self):
    """Initializes the Instrument object with instrument specific values.

    Runs once upon instantiation.

    Parameters
    ----------
    self : pysat.Instrument
        This object

    """
    ack = " ".join(["References and information about TIEGCM are available at",
                    "https://www.hao.ucar.edu/modeling/tgcm/index.php"])
    refs = [" ".join(("Dickinson, R. E., E. C. Ridley and R. G. Roble, A",
                      "three-dimensional general circulation model of the",
                      "thermosphere, J. Geophys. Res., 86, 1499-1512, 1981.")),
            " ".join(("Dickinson, R. E., E. C. Ridley and R. G. Roble,",
                      "Thermospheric general circulation with coupled",
                      "dynamics and composition, J. Atmos. Sci., 41, 205-219,",
                      "1984.")),
            " ".join(("Roble, R. G., and E. C. Ridley, An auroral model for",
                      "the NCAR thermospheric general circulation model",
                      "(TGCM), Annales Geophys., 5A, 369-382, 1987.")),
            " ".join(("Roble, R. G., E. C. Ridley and R. E. Dickinson, On the",
                      "global mean structure of the thermosphere, J. Geophys.",
                      "Res., 92, 8745-8758, 1987.")),
            " ".join(("Roble, R. G., E. C. Ridley, A. D. Richmond and R. E.",
                      "Dickinson, A coupled thermosphere/ionosphere general",
                      "circulation model, Geophys. Res. Lett., 15, 1325-1328,",
                      "1988.")),
            " ".join(("Richmond, A. D., E. C. Ridley and R. G. Roble, A",
                      "Thermosphere/Ionosphere General Circulation Model with",
                      "coupled electrodynamics, Geophys. Res. Lett., 19,",
                      "601-604, 1992.")),
            " ".join(("Roble, R. G., and E. C. Ridley, A",
                      "thermosphere-ionosphere-mesosphere-electrodynamics",
                      "general circulation model (TIME-GCM): equinox solar",
                      "cycle minimum simulations (30-500 km), Geophys. Res.",
                      "Lett., 21, 417-420, 1994.")),
            " ".join(("Roble, R. G., Energetics of the mesosphere and",
                      "thermosphere, AGU, Geophysical Monographs, eds. R. M.",
                      "Johnson and T. L. Killeen, 87, 1-22, 1995.")),
            " ".join(("Wang, W., M. Wiltberger, A. G. Burns, S. Solomon, T. L.",
                      "Killeen, N. Maruyama, and J. Lyon, Initial results",
                      "from the CISM coupled magnetosphere-ionosphere-",
                      "thermosphere (CMIT) model: thermosphere ionosphere ",
                      "responses, J. Atmos. Sol.-Terr. Phys., 66, 1425-1442,",
                      "doi:10.1016/j.jastp.2004.04.008, 2004.")),
            " ".join(("Solomon, S. C., and L. Y. Qian, Solar",
                      "extreme-ultraviolet irradiance for general circulation",
                      "models, J. Geophys. Res., 110, A10306,",
                      "doi:10.1029/2005JA011160, 2005.")),
            " ".join(("Qian, L., A. G. Burns, B. A. Emery, B. Foster, G. Lu,",
                      "A. Maute, A. D. Richmond, R. G. Roble, S. C. Solomon,",
                      "and W. Wangm, The NCAR TIE-GCM: A community model of",
                      "the coupled thermosphere/ionosphere system, in",
                      "Modeling the Ionosphere-Thermosphere System, AGU",
                      "Geophysical Monograph Series, 2014."))]

    self.acknowledgements = ack
    self.references = "\n".join((refs))
    logger.info(self.acknowledgements)
    return


<<<<<<< HEAD
# Required method
def clean(self):
    """Method to return UCER/TIEGCM data cleaned to the specified level

    Cleaning level is specified in inst.clean_level and pysat
    will accept user input for several strings. The clean_level is
    specified at instantiation of the Instrument object, though it may be
    updated to a more stringent level and re-applied after instantiation.
    The clean method is applied after default every time data is loaded.

    Note
    ----
    'clean' All parameters should be good, suitable for statistical and
            case studies
    'dusty' All paramers should generally be good though same may
            not be great
    'dirty' There are data areas that have issues, data should be used
            with caution
    'none'  No cleaning applied, routine not called in this case.

    """

    logger.info('Cleaning not supported for TIEGCM')
    return
=======
def clean(self):
    """Model data does not require cleaning

    """
    return


# ----------------------------------------------------------------------------
# Instrument functions
#
# Use local and default pysat methods

# Set the list_files routine
fname = 'tiegcm_icon_merg2.0_totTgcm.s_{day:03d}_{year:4d}.nc'
supported_tags = {'': {'': fname}}
list_files = functools.partial(mm_gen.list_files,
                               supported_tags=supported_tags)
>>>>>>> 625a22b7


def load(fnames, tag=None, inst_id=None, **kwargs):
    """Loads TIEGCM data using xarray.

    This routine is called as needed by pysat. It is not intended
    for direct user interaction.

    Parameters
    ----------
    fnames : array-like
        iterable of filename strings, full path, to data files to be loaded.
        This input is nominally provided by pysat itself.
    tag : string ('')
        tag name used to identify particular data set to be loaded.
        This input is nominally provided by pysat itself.
    inst_id : string ('')
        Instrument ID used to identify particular data set to be loaded.
        This input is nominally provided by pysat itself.
    **kwargs : extra keywords
        Passthrough for additional keyword arguments specified when
        instantiating an Instrument object. These additional keywords
        are passed through to this routine by pysat.

    Returns
    -------
    data : xarray.Dataset
        pysat formatted xarray Dataset
    metadata : pysat.Metadata
        Model run meta data

    Note
    ----
    Any additional keyword arguments passed to pysat.Instrument
    upon instantiation are passed along to this routine.

    Examples
    --------
    ::

        inst = pysat.Instrument('ucar', 'tiegcm')
        inst.load(2019, 1)

    """

<<<<<<< HEAD

    data, meta = pysat.utils.load_netcdf4(fnames, pandas_format=False)
=======
    # load data
    if len(fnames) == 1:
        data = xr.open_dataset(fnames[0])
    else:
        data = xr.open_mfdataset(fnames, combine='by_coords')

    # move attributes to the Meta object
    # these attributes will be trasnferred to the Instrument object
    # automatically by pysat
    meta = pysat.Meta()
    for attr in data.attrs:
        setattr(meta, attr[0], attr[1])
    data.attrs = []

    # fill Meta object with variable information
    for key in data.variables.keys():
        attrs = data.variables[key].attrs
        meta[key] = attrs
>>>>>>> 625a22b7

    # move misc parameters from xarray to the Instrument object via Meta
    # doing this after the meta ensures all metadata is still kept
    # even for moved variables
    meta.p0 = data['p0']
    meta.p0_model = data['p0_model']
    meta.grav = data['grav']
    meta.mag = data['mag']
    meta.timestep = data['timestep']

    # remove these variables from xarray
    data = data.drop(['p0', 'p0_model', 'grav', 'mag', 'timestep'])

    return data, meta


def download(date_array, tag, inst_id, data_path=None, **kwargs):
    """Placeholder for UCAR TIEGCM downloads. Doesn't do anything.

    Parameters
    ----------
    date_array : array-like
        list of datetimes to download data for. The sequence of dates need not
        be contiguous.
    tag : string
        Tag identifier used for particular dataset. This input is provided by
        pysat. (default='')
    inst_id : string
        Instrument ID string identifier used for particular dataset. This input
        is provided by pysat. (default='')
    data_path : string
        Path to directory to download data to. (default=None)
    **kwargs : dict
        Additional keywords supplied by user when invoking the download
        routine attached to a pysat.Instrument object are passed to this
        routine via kwargs.

    Note
    ----
    This routine is invoked by pysat and is not intended for direct use by
    the end user.

    """

    warnings.warn('Not implemented in this version.')
    return<|MERGE_RESOLUTION|>--- conflicted
+++ resolved
@@ -114,7 +114,6 @@
     return
 
 
-<<<<<<< HEAD
 # Required method
 def clean(self):
     """Method to return UCER/TIEGCM data cleaned to the specified level
@@ -137,15 +136,8 @@
 
     """
 
-    logger.info('Cleaning not supported for TIEGCM')
+    logger.info('Cleaning not supported or needed for TIEGCM')
     return
-=======
-def clean(self):
-    """Model data does not require cleaning
-
-    """
-    return
-
 
 # ----------------------------------------------------------------------------
 # Instrument functions
@@ -157,7 +149,6 @@
 supported_tags = {'': {'': fname}}
 list_files = functools.partial(mm_gen.list_files,
                                supported_tags=supported_tags)
->>>>>>> 625a22b7
 
 
 def load(fnames, tag=None, inst_id=None, **kwargs):
@@ -203,29 +194,8 @@
 
     """
 
-<<<<<<< HEAD
 
     data, meta = pysat.utils.load_netcdf4(fnames, pandas_format=False)
-=======
-    # load data
-    if len(fnames) == 1:
-        data = xr.open_dataset(fnames[0])
-    else:
-        data = xr.open_mfdataset(fnames, combine='by_coords')
-
-    # move attributes to the Meta object
-    # these attributes will be trasnferred to the Instrument object
-    # automatically by pysat
-    meta = pysat.Meta()
-    for attr in data.attrs:
-        setattr(meta, attr[0], attr[1])
-    data.attrs = []
-
-    # fill Meta object with variable information
-    for key in data.variables.keys():
-        attrs = data.variables[key].attrs
-        meta[key] = attrs
->>>>>>> 625a22b7
 
     # move misc parameters from xarray to the Instrument object via Meta
     # doing this after the meta ensures all metadata is still kept
