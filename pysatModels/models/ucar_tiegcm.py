# -*- coding: utf-8 -*-
"""
Supports loading data from files generated using TIEGCM
(Thermosphere Ionosphere Electrodynamics General Circulation Model) model.
TIEGCM file is a netCDF file with multiple dimensions for some variables.

Parameters
----------
platform : string
    'ucar'
name : string
    'tiegcm'
tag : string
    None supported
sat_id : string
    None supported

Notes
-----
Loads into xarray format.

"""

# python 2/3 comptability
from __future__ import print_function
from __future__ import absolute_import

import datetime as dt
import warnings

import xarray as xr
import pysat

# the platform and name strings associated with this instrument
# need to be defined at the top level
# these attributes will be copied over to the Instrument object by pysat
# the strings used here should also be used to name this file
# platform_name.py
platform = 'ucar'
name = 'tiegcm'

# dictionary of data 'tags' and corresponding description
tags = {'': 'UCAR TIE-GCM file'}
# dictionary of satellite IDs, list of corresponding tags for each sat_ids
# example
# sat_ids = {'a':['L1', 'L0'], 'b':['L1', 'L2'], 'c':['L1', 'L3']}
sat_ids = {'': ['']}
# good day to download test data for. Downloads aren't currently supported!
# format is outer dictionary has sat_id as the key
# each sat_id has a dictionary of test dates keyed by tag string
<<<<<<< HEAD
_test_dates = {'': {'': pysat.datetime(2019, 1, 1)}}
_test_download = {'': {'': False}}
=======
test_dates = {'': {'': dt.datetime(2019, 1, 1)}}
>>>>>>> 29351518

# specify using xarray (not using pandas)
pandas_format = False


def init(self):
    """Initializes the Instrument object with instrument specific values.

    Runs once upon instantiation.

    Parameters
    ----------
    self : pysat.Instrument
        This object

    """

    print(" ".join(["References and information about TIEGCM are available at",
                    "https://www.hao.ucar.edu/modeling/tgcm/index.php"]))
    return


def load(fnames, tag=None, sat_id=None, **kwargs):
    """Loads TIEGCM data using xarray.

    This routine is called as needed by pysat. It is not intended
    for direct user interaction.

    Parameters
    ----------
    fnames : array-like
        iterable of filename strings, full path, to data files to be loaded.
        This input is nominally provided by pysat itself.
    tag : string ('')
        tag name used to identify particular data set to be loaded.
        This input is nominally provided by pysat itself.
    sat_id : string ('')
        Satellite ID used to identify particular data set to be loaded.
        This input is nominally provided by pysat itself.
    **kwargs : extra keywords
        Passthrough for additional keyword arguments specified when
        instantiating an Instrument object. These additional keywords
        are passed through to this routine by pysat.

    Returns
    -------
    data : xarray.Dataset
        pysat formatted xarray Dataset
    metadata : pysat.Metadata
        Model run meta data

    Notes
    -----
    Any additional keyword arguments passed to pysat.Instrument
    upon instantiation are passed along to this routine.

    Examples
    --------
    ::


        inst = pysat.Instrument('ucar', 'tiegcm')
        inst.load(2019,1)

    """

    # load data
    data = xr.open_dataset(fnames[0])
    # move attributes to the Meta object
    # these attributes will be trasnferred to the Instrument object
    # automatically by pysat
    meta = pysat.Meta()
    for attr in data.attrs:
        setattr(meta, attr[0], attr[1])
    data.attrs = []

    # fill Meta object with variable information
    for key in data.variables.keys():
        attrs = data.variables[key].attrs
        meta[key] = attrs

    # move misc parameters from xarray to the Instrument object via Meta
    # doing this after the meta ensures all metadata is still kept
    # even for moved variables
    meta.p0 = data['p0']
    meta.p0_model = data['p0_model']
    meta.grav = data['grav']
    meta.mag = data['mag']
    meta.timestep = data['timestep']
    # remove these variables from xarray
    data = data.drop(['p0', 'p0_model', 'grav', 'mag', 'timestep'])

    return data, meta


def list_files(tag=None, sat_id=None, data_path=None, format_str=None):
    """Produce a list of files corresponding to UCAR TIEGCM.

    Parameters
    ----------
    tag : string ('')
        tag name used to identify particular data set to be loaded.
        This input is nominally provided by pysat itself.
    sat_id : string ('')
        Satellite ID used to identify particular data set to be loaded.
        This input is nominally provided by pysat itself.
    data_path : string (None)
        Full path to directory containing files to be loaded. This
        is provided by pysat. The user may specify their own data path
        at Instrument instantiation and it will appear here.
    format_str : string (None)
        String template used to parse the datasets filenames. If a user
        supplies a template string at Instrument instantiation
        then it will appear here, otherwise defaults to None.

    Returns
    -------
    pandas.Series
        Series of filename strings, including the path, indexed by datetime.

    Notes
    -----
    This routine is invoked by pysat and is not intended for direct
    use by the end user. Arguments are provided by pysat.

    Multiple data levels may be supported via the 'tag' input string.

    The returned Series should not have any duplicate datetimes. If there are
    multiple versions of a file the most recent version should be kept and the
    rest discarded. This routine uses the pysat.Files.from_os constructor, thus
    the returned files are up to pysat specifications.

    Examples
    --------
    ::


        If a filename is SPORT_L2_IVM_2019-01-01_v01r0000.NC then the template
        is 'SPORT_L2_IVM_{year:04d}-{month:02d}-{day:02d}_' +
        'v{version:02d}r{revision:04d}.NC'

    """

    if format_str is None:
        # default file naming
        format_str = 'tiegcm_icon_merg2.0_totTgcm.s_{day:03d}_{year:4d}.nc'

    return pysat.Files.from_os(data_path=data_path, format_str=format_str)


def download(date_array, tag, sat_id, data_path=None, user=None, password=None,
             **kwargs):
    """Placeholder for UCAR TIEGCM downloads. Doesn't do anything.

    Parameters
    ----------
    date_array : array-like
        list of datetimes to download data for. The sequence of dates need not
        be contiguous.
    tag : string ('')
        Tag identifier used for particular dataset. This input is provided by
        pysat.
    sat_id : string  ('')
        Satellite ID string identifier used for particular dataset. This input
        is provided by pysat.
    data_path : string (None)
        Path to directory to download data to.
    user : string (None)
        User string input used for download. Provided by user and passed via
        pysat. If an account
        is required for dowloads this routine here must error if user not
        supplied.
    password : string (None)
        Password for data download.
    **kwargs : dict
        Additional keywords supplied by user when invoking the download
        routine attached to a pysat.Instrument object are passed to this
        routine via kwargs.

    Notes
    -----
    This routine is invoked by pysat and is not intended for direct use by
    the end user.

    """

    warnings.warn('Not implemented in this version.')
    return<|MERGE_RESOLUTION|>--- conflicted
+++ resolved
@@ -48,12 +48,8 @@
 # good day to download test data for. Downloads aren't currently supported!
 # format is outer dictionary has sat_id as the key
 # each sat_id has a dictionary of test dates keyed by tag string
-<<<<<<< HEAD
 _test_dates = {'': {'': pysat.datetime(2019, 1, 1)}}
 _test_download = {'': {'': False}}
-=======
-test_dates = {'': {'': dt.datetime(2019, 1, 1)}}
->>>>>>> 29351518
 
 # specify using xarray (not using pandas)
 pandas_format = False
